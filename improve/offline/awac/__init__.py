--- conflicted
+++ resolved
@@ -1,7 +1,4 @@
 from typing import Tuple
-from jax import Array
-import jax.numpy as jnp
-from jax.typing import ArrayLike
 
 import flax.linen as nn
 import jax
@@ -9,11 +6,15 @@
 import lorax
 import numpy as np
 from einops import rearrange
+from jax import Array
+from jax.typing import ArrayLike
 from octo.model.components.action_heads import (_check_action_window_size,
                                                 chunk_actions)
 
 
-def advantage_loss(advantage: jnp.ndarray, objective: jnp.ndarray, beta: float, dist_fn=jax.nn.softmax):
+def advantage_loss(
+    advantage: jnp.ndarray, objective: jnp.ndarray, beta: float, dist_fn=jax.nn.softmax
+):
     """abstract variant of AWAC loss
     policy loss is -softmax(advantage / beta) * objective
     in the original AWAC, objective is log_prob but could also be -mse
@@ -86,12 +87,8 @@
     a = jax.lax.stop_gradient(a)  # stop gradient for critic during actor update
 
     # not reduced by mean() because it should be scaled by advantage
-<<<<<<< HEAD
+    action_loss = action_loss.mean(-1)[:, -1]  # no reduce means (bs,w,(p,a))
     action_loss = advantage_loss(a, -action_loss, beta, dist_fn=dist_fn)
-=======
-    action_loss = action_loss.mean(-1)[:,-1] # no reduce means (bs,w,(p,a))
-    action_loss = advantage_loss(a, -action_loss, beta)
->>>>>>> f45d84d8
     action_metrics["advantage"] = a.mean()
     action_metrics["awac"] = action_loss
     # reduced by advantage_loss with sum since softmax advantages sum to 1
@@ -108,13 +105,14 @@
     metrics = {"action": action_metrics, "value": value_metrics}
     return loss, metrics
 
+
 def mk_model_step(model, state):
 
     @lorax.lora
     def _model_step(params, batch, rng, train=False):
         """for evaluation in env"""
         # use the params and rng from the state
-        bound = model.module.bind( {"params": params}, rngs={"dropout": state.rng})
+        bound = model.module.bind({"params": params}, rngs={"dropout": state.rng})
 
         embeds = bound.octo_transformer(
             batch["observation"],
@@ -147,11 +145,9 @@
     return _model_step
 
 
-
-
 def masked_mean(x, mask):
     mask = jnp.broadcast_to(mask, x.shape)
-    loss = x*mask
+    loss = x * mask
 
     return jnp.mean(x * mask) / jnp.clip(jnp.mean(mask), a_min=1e-5, a_max=None)
 
@@ -176,11 +172,11 @@
         raise ValueError(f"Invalid loss type: {loss_type}")
 
     mask = jnp.broadcast_to(mask, loss.shape)
-    loss = loss*mask
+    loss = loss * mask
 
     mse = jnp.square(pred_value - ground_truth_value)
-    mse = mse*mask
-    return loss, { "loss": loss.mean(), "mse": mse.mean() }
+    mse = mse * mask
+    return loss, {"loss": loss.mean(), "mse": mse.mean()}
 
 
 def diffusion_loss(
