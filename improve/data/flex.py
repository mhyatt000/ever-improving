--- conflicted
+++ resolved
@@ -7,7 +7,9 @@
 import h5py
 import hydra
 import functools
+import functools
 import improve
+from improve.wrapper.dict_util import apply_both
 from improve.wrapper.dict_util import apply_both
 import improve.config.resolver
 import improve.wrapper.dict_util as du
@@ -33,8 +35,6 @@
             self.fnames = iter(self.fnames)
             
         self.n_steps = n_steps
-        self.lock = Lock()
-        torch.multiprocessing.set_sharing_strategy('file_system')
         
         # self.fnames = [
         #     osp.join(root_dir, f) for f in os.listdir(root_dir) if f.endswith(".h5")
@@ -82,7 +82,6 @@
         for fname in self.fnames:
             with h5py.File(fname, "r", libver='latest', swmr=True) as f:
                 trajectory = []
-<<<<<<< HEAD
                 for episode in [x for x in f.keys() if x != 'dataset_info']:
                     
                     steps = list(f[episode]["steps"].keys())
@@ -96,17 +95,6 @@
                             yield functools.reduce(lambda a, b: apply_both(a, b, torch.cat), trajectory)
                             trajectory = []
                     trajectory = [] # reset trajectory if not enough steps
-=======
-                steps = list(f["steps"].keys())[random.randint(0, self.n_steps - 1) :]
-                for key in steps:
-                    step = f["steps"][key]
-                    trajectory.append(HDF5IterDataset.extract(step))
-                    if len(trajectory) == self.n_steps:
-                        trajectory = [du.apply(x, lambda x: torch.unsqueeze(x,0)) for x in trajectory]
-                        yield functools.reduce(lambda a, b: apply_both(a, b, torch.cat), trajectory)
-                        trajectory = []
-                trajectory = [] # reset trajectory if not enough steps
->>>>>>> ff5bd917
 
     def __iter__(self):
         if self.n_steps == 1:
@@ -128,15 +116,14 @@
 
     # D = HDF5IterDataset(DATA_DIR, loop=False, n_steps=10)
     D = HDF5IterDataset(DATA_DIR, loop=False, n_steps=10)
-<<<<<<< HEAD
-    dataset = Dataloader(D, batch_size=1, num_workers=4)
+    dataset = Dataloader(D, batch_size=99, num_workers=4)
+    
+    batch = next(iter(dataset))
+    
+    breakpoint()
     
     for data in dataset:
         print(data)
-=======
-    D = iter(D)
-    inspect(next(D))
->>>>>>> ff5bd917
 
     # print(D.fnames)
     # for data in D:
