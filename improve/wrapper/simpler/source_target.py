import gymnasium as gym
import numpy as np
from gymnasium.core import Wrapper


class SourceTargetWrapper(Wrapper):
    def __init__(self, env):
        super().__init__(env)
        self.env = env
        self.observation_space = self.env.observation_space
<<<<<<< HEAD
=======
        # add src/target object pose to observation space
        new_spaces = {
            "src-pose": 7,
            "tgt-pose": 7,
            "src-wrt-eef": 3,
            "tgt-wrt-eef": 3,
        }
        
        for space, dim in new_spaces.items():
            self.observation_space[space] = gym.spaces.Box(
                low=-np.inf, high=np.inf, shape=(dim,), dtype=np.float32)
        
>>>>>>> 2eca8fe2

        # add src/target object pose to observation space
        new_spaces = {
            "src-pose": 7,
            "tgt-pose": 7,
            "src-wrt-eef": 3,
            "tgt-wrt-eef": 3,
        }

        for space, dim in new_spaces.items():
            self.observation_space[space] = gym.spaces.Box(
                low=-np.inf, high=np.inf, shape=(dim,), dtype=np.float32
            )

    def wrt_eef(self, obj_pose):
        """Get the object pose with respect to the end-effector frame"""
        return obj_pose.p - self.get_tcp().pose.p

    def observation(self, observation):
        # get src and target object pose
        src_pose, tgt_pose = self.source_obj_pose, self.target_obj_pose
        src_pose, tgt_pose = np.hstack((src_pose.p, src_pose.q)), np.hstack(
            (tgt_pose.p, tgt_pose.q)
        )

        observation["src-pose"] = src_pose
        observation["tgt-pose"] = tgt_pose
<<<<<<< HEAD
=======

        # calculate the distance wrt to eef
>>>>>>> 2eca8fe2
        observation["src-wrt-eef"] = self.objs_wrt_eef(self.source_obj_pose)
        observation["tgt-wrt-eef"] = self.objs_wrt_eef(self.target_obj_pose)

        return observation

    def reset(self, **kwargs):
        obs, info = super().reset(**kwargs)
        return self.observation(obs), info

    def step(self, action):
        obs, reward, success, truncated, info = self.env.step(action)
        obs = self.observation(obs)
        return obs, reward, success, truncated, info<|MERGE_RESOLUTION|>--- conflicted
+++ resolved
@@ -8,21 +8,6 @@
         super().__init__(env)
         self.env = env
         self.observation_space = self.env.observation_space
-<<<<<<< HEAD
-=======
-        # add src/target object pose to observation space
-        new_spaces = {
-            "src-pose": 7,
-            "tgt-pose": 7,
-            "src-wrt-eef": 3,
-            "tgt-wrt-eef": 3,
-        }
-        
-        for space, dim in new_spaces.items():
-            self.observation_space[space] = gym.spaces.Box(
-                low=-np.inf, high=np.inf, shape=(dim,), dtype=np.float32)
-        
->>>>>>> 2eca8fe2
 
         # add src/target object pose to observation space
         new_spaces = {
@@ -50,13 +35,10 @@
 
         observation["src-pose"] = src_pose
         observation["tgt-pose"] = tgt_pose
-<<<<<<< HEAD
-=======
 
         # calculate the distance wrt to eef
->>>>>>> 2eca8fe2
-        observation["src-wrt-eef"] = self.objs_wrt_eef(self.source_obj_pose)
-        observation["tgt-wrt-eef"] = self.objs_wrt_eef(self.target_obj_pose)
+        observation["src-wrt-eef"] = self.wrt_eef(self.source_obj_pose)
+        observation["tgt-wrt-eef"] = self.wrt_eef(self.target_obj_pose)
 
         return observation
 
