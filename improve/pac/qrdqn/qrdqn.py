--- conflicted
+++ resolved
@@ -402,11 +402,7 @@
 
 def load_data(batch_size=33):
     dataset = HDF5IterDataset(DATA_DIR, loop=True)
-<<<<<<< HEAD
     loader = DataLoader(dataset, batch_size=batch_size, num_workers=1, pin_memory=True)
-=======
-    loader = DataLoader(dataset, batch_size=batch_size, num_workers=1)
->>>>>>> ff5bd917
     return cycle(loader)
 
 
@@ -477,18 +473,11 @@
         # replay_data = self.replay_buffer.sample(batch_size, env=self._vec_normalize_env)  # type: ignore[union-attr]
 
         batch = next(loader)
-<<<<<<< HEAD
         
         if batch['reward'].shape[0] < cfg.batch_size:
             continue
         
         batch = du.apply(batch, lambda x: x.to('cuda'))
-=======
-
-        if batch["reward"].shape[0] < cfg.batch_size:
-            continue
-
->>>>>>> ff5bd917
         current, future = preprocess_batch(batch)
         current_obs = get_observation(current)
         next_obs = get_observation(future)
@@ -571,15 +560,11 @@
         if len(sys.argv) > 2:
             is_logging = sys.argv[2] == "log"
 
-<<<<<<< HEAD
     cfg = {
         "batch_size": 256,
         "training": is_training,
         "logging": is_logging
     }
-=======
-    cfg = {"batch_size": 256, "use_train": False}
->>>>>>> ff5bd917
     cfg = OC.create(cfg)
     
     # device = th.device("cuda" if th.cuda.is_available() else "cpu")
@@ -591,13 +576,8 @@
     # obs = get_observation(batch)
     # output = model_mae(obs["simpler-img"].to(th.float32).to(device))
 
-<<<<<<< HEAD
     ### Training script
     if cfg.training:
-=======
-    if cfg.use_train:
-        ### Training script
->>>>>>> ff5bd917
         loader = load_data(batch_size=cfg.batch_size)
         model = initialize_model()
         train(model, loader, cfg)
